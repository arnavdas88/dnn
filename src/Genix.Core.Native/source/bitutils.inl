--- conflicted
+++ resolved
@@ -463,157 +463,25 @@
 	}
 }
 
-<<<<<<< HEAD
-// Shifts the bits to the left (from LSB to MSB).
+// Shift the bits in the array to the left.
 BITSAPI(void, bits_shl)(
-	int count,				// number of bits to copy
-	int shift,				// number of bits to shift
+	const int count,		// number of bits to copy
+	const int shift,		// number of bits to shift
 	__bits* bits, 			// the source array
-	int pos					// the zero-based index of starting bit in x
+	const int pos 			// the zero-based index of starting bit in bits
 	)
 {
 	if (shift >= count)
 	{
-		// all bits are shifted - just clear
 		BITS_NAME(bits_reset)(count, bits, pos);
 		return;
 	}
 
-	bits += (pos >> BITS_SHIFT);
-	pos &= BITS_MASK;
-
-	int copycount = count - shift;
-
-	// work from left to the right; positions point to leftmost bits to copy inside the pointer (0-31/63)
-	int dstpos = pos + count - 1;
-	__bits* dst = bits + (dstpos >> BITS_SHIFT);
-	dstpos &= BITS_MASK;
-
-	int srcpos = dstpos - shift;
-	const __bits* src = bits + (srcpos >> BITS_SHIFT);
-	srcpos &= BITS_MASK;
-
-	// one word only
-	if (dstpos <= copycount)
-	{
-		const int shift = dstpos - srcpos;
-		const __bits x0 = shift <= 0 ?
-			src[0] >> -shift :
-			(srcpos <= copycount ? src[0] << shift : _shiftleft(src[-1], src[0], shift));
-		const __bits mask = CLEAR_MASK_RANGE(dstpos - copycount, copycount);
-		dst[0] = (dst[0] & mask) | (x0 & ~mask);
-	}
-	else
-	{
-		// destination does not end on MSB - round up
-		if (dstpos + 1 != BITS_COUNT)
-		{
-			const int shift = dstpos - srcpos;
-			const __bits x0 = shift <= 0 ?
-				src[0] >> -shift :
-				_shiftleft(src[-1], src[0], shift);
-			const __bits mask = CLEAR_MASK_LSB(dstpos + 1);
-			dst[0] = (dst[0] & mask) | (x0 & ~mask);
-
-			copycount -= dstpos + 1;
-
-			srcpos -= dstpos + 1;
-			if (srcpos < 0)
-			{
-				src--;
-				srcpos += BITS_COUNT;
-			}
-
-			dst--;
-			dstpos = BITS_COUNT - 1;
-		}
-
-		// copy center
-		int wordcount = copycount >> BITS_SHIFT;
-		copycount &= BITS_MASK;
-
-		if (wordcount > 0)
-		{
-			if (srcpos == 0)
-			{
-				::memcpy(y, x, wordcount * sizeof(__bits));
-			}
-			else
-			{
-				for (int i = 0; i < wordcount; i++)
-				{
-					y[i] = _shiftright(x[i], x[i + 1], posx);
-				}
-			}
-		}
-	}
-
-	// clear remaining bits
-	BITS_NAME(bits_reset)(count - copycount, bits, pos + copycount);
-}
-
-// Shifts the bits to the right (from MSB to LSB).
-BITSAPI(void, bits_shr)(
-	int count,				// number of bits to copy
-	int shift,				// number of bits to shift
-	__bits* x, 				// the source array
-	int posx				// the zero-based index of starting bit in x
-	)
-{
-	x += (posx >> BITS_SHIFT);
-	posx &= BITS_MASK;
-
-	// one word only
-	if (posx + count <= BITS_COUNT)
-	{
-		const __bits mask = CLEAR_MASK_RANGE(posx, count);
-		x[0] = ((x[0] & ~mask) >> shift) | (x[0] & mask);
-
-		return;
-	}
-
-	// shift first word
-	// if position does not start on word boundary, shift MSBs
-	if (posx != 0)
-	{
-		const __bits mask = CLEAR_MASK_LSB(posx);
-		x[0] = _shiftright(x[0] & mask, x[1], shift) | (x[0] & ~mask);
-
-		// there are not enough bits to fill MSBs - clear
-		int rem = posx + count - shift;
-		if (rem < BITS_COUNT)
-		{
-			x[0] &= CLEAR_MASK_MSB(rem);
-		}
-
-		x++;
-		count -= BITS_COUNT - posx;
-	}
-
-	// shift whole words in center
-	for (int i = 0, ii = count >> BITS_SHIFT; i < ii; i++, x++)
-	{
-		x[0] = _shiftright(x[0], x[1], shift);
-	}
-
-	// shift remaining LSBs
-	count &= BITS_MASK;
-	if (count > 0)
-	{
-		const __bits mask = CLEAR_MASK_MSB(count);
-		x[0] = ((x[0] & mask) >> shift) | (x[0] & ~mask);
-	}
-=======
-// Copies the overlapping bits within the array.
-#if false
-BITSAPI(void, bits_copy_ip)(
-	int count,				// number of bits to copy
-	__bits* bits, 			// the source array
-	int posx, 				// the zero-based index of starting source bit in bits
-	int posy				// the zero-based index of starting destination bit in bits
-	)
-{
-	bool right = posy <= posx;
+	// copy from left to right (from MSB to LSB)
+	// positions points to the MSBs of x and y
+	int remaining = count - shift;
+	int posy = pos + remaining - 1;
+	int posx = pos - shift;
 
 	const __bits* x = bits + (posx >> BITS_SHIFT);
 	posx &= BITS_MASK;
@@ -621,42 +489,36 @@
 	__bits* y = bits + (posy >> BITS_SHIFT);
 	posy &= BITS_MASK;
 
-	// one word only
-	if (posy + count <= BITS_COUNT)
-	{
-		const int shift = posy - posx;
-		const __bits x0 = shift >= 0 ?
-			x[0] << shift :
-			(posx + count <= BITS_COUNT ? x[0] >> -shift : _shiftright(x[0], x[1], -shift));
-		const __bits mask = CLEAR_MASK_RANGE(posy, count);
-		y[0] = (y[0] & mask) | (x0 & ~mask);
-
-		return;
-	}
-
-	// copy to the right - start from LSBs
-	if (right)
-	{
-		// if destination position does not start on LSB copy MSB from the source
-		if (posy != 0)
-		{
-			const int shift = posy - posx;
-			const __bits x0 = shift >= 0 ? x[0] << shift : _shiftright(x[0], x[1], -shift);
-			const __bits mask = CLEAR_MASK_MSB(posy);
-			y[0] = (y[0] & mask) | (x0 & ~mask);
-
-			count -= BITS_COUNT - posy;
-
-			posx += BITS_COUNT - posy;
-			x += (posx >> BITS_SHIFT);
-			posx &= BITS_MASK;
-
-			y++;
-			posy = 0;
-		}
+	// first word
+	const int shift0 = posy - posx;
+	const __bits x0 = shift0 >= 0 ?
+		(posx + 1 >= remaining ? x[0] << shift0 : _shiftleft(x[-1], x[0], shift0)) :
+		x[0] >> -shift0;
+
+	if (posy + 1 >= remaining)
+	{
+		const __bits mask0 = CLEAR_MASK_RANGE(posy + 1 - remaining, remaining);
+		y[0] = (y[0] & mask0) | (x0 & ~mask0);
+	}
+	else
+	{
+		const __bits mask0 = CLEAR_MASK_MSB(posy + 1);
+		y[0] = (y[0] & mask0) | (x0 & ~mask0);
+
+		remaining -= posy + 1;
+
+		posx -= posy + 1;
+		if (posx < 0)
+		{
+			x--;
+			posx += BITS_COUNT;
+		}
+
+		y--;
+		posy = BITS_COUNT - 1;
 
 		// copy center bits
-		int wordcount = count >> BITS_SHIFT;
+		int wordcount = remaining >> BITS_SHIFT;
 		if (wordcount > 0)
 		{
 			if (posx == 0)
@@ -674,87 +536,26 @@
 				}
 			}
 
-			x += wordcount;
-			y += wordcount;
+			x -= wordcount;
+			y -= wordcount;
 		}
 
 		// copy remaining LSBs
-		count &= BITS_MASK;
-		if (count > 0)
-		{
-			const __bits x0 = posx + count <= BITS_COUNT ? x[0] >> posx : _shiftright(x[0], x[1], posx);
-			const __bits mask = CLEAR_MASK_LSB(count);
-			y[0] = (y[0] & mask) | (x0 & ~mask);
-		}
-	}
-	// copy to the left - start from MSBs
-	else
-	{
-		// move pointers to last bit
-		posx += count - 1;
-		x += posx >> BITS_SHIFT;
-		posx &= BITS_MASK;
-
-		posy += count - 1;
-		y += posy >> BITS_SHIFT;
-		posy &= BITS_MASK;
-
-		// if destination position does not start on MSB copy LSB from the source
-		if (posy != BITS_COUNT - 1)
-		{
-			const int shift = posy - posx;
-			const __bits x0 = shift <= 0 ? x[0] >> -shift : _shiftleft(x[-1], x[0], shift);
-			const __bits mask = CLEAR_MASK_LSB(posy);
-			y[0] = (y[0] & mask) | (x0 & ~mask);
-
-			count -= posy + 1;
-
-			posx -= posy + 1;
-			if (posx < 0)
-			{
-				x--;
-				posx += BITS_COUNT;
-			}
-
-			y--;
-			posy = BITS_COUNT - 1;
-		}
-
-		// copy center bits
-		int wordcount = count >> BITS_SHIFT;
-		if (wordcount > 0)
-		{
-			if (posx == 0)
-			{
-				while (wordcount--)
-				{
-					*y-- = *x--;
-				}
-			}
-			else
-			{
-				while (wordcount--)
-				{
-					*y-- = _shiftleft(x[-1], x[0], posx);
-					x--;
-				}
-			}
-		}
-
-		// copy remaining LSBs
-		count &= BITS_MASK;
-		if (count > 0)
-		{
-			const __bits x0 = posx > count ? x[0] << (BITS_COUNT - 1 - posx) : _shiftleft(x[-1], x[0], BITS_COUNT - 1 - posx);
-			const __bits mask = CLEAR_MASK_MSB(count);
-			y[0] = (y[0] & mask) | (x0 & ~mask);
-		}
-	}
-}
-#endif
-
-// Shift the bits in the array to the left.
-BITSAPI(void, bits_shl)(
+		remaining &= BITS_MASK;
+		if (remaining > 0)
+		{
+			const __bits x1 = posx + remaining <= BITS_COUNT ? x[0] >> posx : _shiftright(x[0], x[1], posx);
+			const __bits mask1 = CLEAR_MASK_LSB(remaining);
+			y[0] = (y[0] & mask1) | (x1 & ~mask1);
+		}
+	}
+
+	// clear remaining MSBs
+	BITS_NAME(bits_reset)(shift, bits, pos + count - shift);
+}
+
+// Shift the bits in the array to the right.
+BITSAPI(void, bits_shr)(
 	const int count,		// number of bits to copy
 	const int shift,		// number of bits to shift
 	__bits* bits, 			// the source array
@@ -763,15 +564,13 @@
 {
 	if (shift >= count)
 	{
-		clear(count, bits, pos);
+		BITS_NAME(bits_reset)(count, bits, pos);
 		return;
 	}
 
-	// copy from left to right (from MSB to LSB)
-	// positions points to the MSBs of x and y
 	int remaining = count - shift;
-	int posy = pos + remaining - 1;
-	int posx = pos - shift;
+	int posx = pos + shift;
+	int posy = pos;
 
 	const __bits* x = bits + (posx >> BITS_SHIFT);
 	posx &= BITS_MASK;
@@ -782,30 +581,27 @@
 	// first word
 	const int shift0 = posy - posx;
 	const __bits x0 = shift0 >= 0 ?
-		(posx + 1 >= remaining ? x[0] << shift0 : _shiftleft(x[-1], x[0], shift0)) :
-		x[0] >> -shift0;
-
-	if (posy + 1 >= remaining)
-	{
-		const __bits mask0 = CLEAR_MASK_RANGE(posy + 1 - remaining, remaining);
+		x[0] << shift0 :
+		(posx + remaining <= BITS_COUNT ? x[0] >> -shift0 : _shiftright(x[0], x[1], -shift0));
+
+	if (posy + remaining <= BITS_COUNT)
+	{
+		const __bits mask0 = CLEAR_MASK_RANGE(posy, remaining);
 		y[0] = (y[0] & mask0) | (x0 & ~mask0);
 	}
 	else
 	{
-		const __bits mask0 = CLEAR_MASK_MSB(posy + 1);
+		const __bits mask0 = CLEAR_MASK_MSB(posy);
 		y[0] = (y[0] & mask0) | (x0 & ~mask0);
 
-		remaining -= posy + 1;
-
-		posx -= posy + 1;
-		if (posx < 0)
-		{
-			x--;
-			posx += BITS_COUNT;
-		}
-
-		y--;
-		posy = BITS_COUNT - 1;
+		remaining -= BITS_COUNT - posy;
+
+		posx += BITS_COUNT - posy;
+		x += (posx >> BITS_SHIFT);
+		posx &= BITS_MASK;
+
+		y++;
+		posy = 0;
 
 		// copy center bits
 		int wordcount = remaining >> BITS_SHIFT;
@@ -826,8 +622,8 @@
 				}
 			}
 
-			x -= wordcount;
-			y -= wordcount;
+			x += wordcount;
+			y += wordcount;
 		}
 
 		// copy remaining LSBs
@@ -841,94 +637,7 @@
 	}
 
 	// clear remaining MSBs
-	clear(shift, bits, pos + count - shift);
-}
-
-// Shift the bits in the array to the right.
-BITSAPI(void, bits_shr)(
-	const int count,		// number of bits to copy
-	const int shift,		// number of bits to shift
-	__bits* bits, 			// the source array
-	const int pos 			// the zero-based index of starting bit in bits
-	)
-{
-	if (shift >= count)
-	{
-		clear(count, bits, pos);
-		return;
-	}
-
-	int remaining = count - shift;
-	int posx = pos + shift;
-	int posy = pos;
-
-	const __bits* x = bits + (posx >> BITS_SHIFT);
-	posx &= BITS_MASK;
-
-	__bits* y = bits + (posy >> BITS_SHIFT);
-	posy &= BITS_MASK;
-
-	// first word
-	const int shift0 = posy - posx;
-	const __bits x0 = shift0 >= 0 ?
-		x[0] << shift0 :
-		(posx + remaining <= BITS_COUNT ? x[0] >> -shift0 : _shiftright(x[0], x[1], -shift0));
-
-	if (posy + remaining <= BITS_COUNT)
-	{
-		const __bits mask0 = CLEAR_MASK_RANGE(posy, remaining);
-		y[0] = (y[0] & mask0) | (x0 & ~mask0);
-	}
-	else
-	{
-		const __bits mask0 = CLEAR_MASK_MSB(posy);
-		y[0] = (y[0] & mask0) | (x0 & ~mask0);
-
-		remaining -= BITS_COUNT - posy;
-
-		posx += BITS_COUNT - posy;
-		x += (posx >> BITS_SHIFT);
-		posx &= BITS_MASK;
-
-		y++;
-		posy = 0;
-
-		// copy center bits
-		int wordcount = remaining >> BITS_SHIFT;
-		if (wordcount > 0)
-		{
-			if (posx == 0)
-			{
-				for (int i = 0; i < wordcount; i++)
-				{
-					y[i] = x[i];
-				}
-			}
-			else
-			{
-				for (int i = 0; i < wordcount; i++)
-				{
-					y[i] = _shiftright(x[i], x[i + 1], posx);
-				}
-			}
-
-			x += wordcount;
-			y += wordcount;
-		}
-
-		// copy remaining LSBs
-		remaining &= BITS_MASK;
-		if (remaining > 0)
-		{
-			const __bits x1 = posx + remaining <= BITS_COUNT ? x[0] >> posx : _shiftright(x[0], x[1], posx);
-			const __bits mask1 = CLEAR_MASK_LSB(remaining);
-			y[0] = (y[0] & mask1) | (x1 & ~mask1);
-		}
-	}
-
-	// clear remaining MSBs
-	clear(shift, bits, pos + count - shift);
->>>>>>> 18797b81
+	BITS_NAME(bits_reset)(shift, bits, pos + count - shift);
 }
 
 // Counts the number of one bits(population count) in a range of integers.
